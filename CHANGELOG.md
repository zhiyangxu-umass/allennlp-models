# Changelog

All notable changes to this project will be documented in this file.

The format is based on [Keep a Changelog](https://keepachangelog.com/en/1.0.0/),
and this project adheres to [Semantic Versioning](https://semver.org/spec/v2.0.0.html).

## Unreleased

<<<<<<< HEAD
### Changed

- Updated dataset readers for new API: https://github.com/allenai/allennlp/pull/4497.
=======
### Fixed

- Fixed BART for latest `transformers` version.

## [v1.1.0](https://github.com/allenai/allennlp-models/releases/tag/v1.1.0) - 2020-09-08

### Fixed

- Updated `LanguageModelTokenEmbedder` to allow allow multiple token embedders, but only use first with non-empty type
- Fixed evaluation of metrics when using distributed setting.
- Fixed a bug introduced in 1.0 where the SRL model did not reproduce the original result.

## [v1.1.0rc4](https://github.com/allenai/allennlp-models/releases/tag/v1.1.0rc4) - 2020-08-21
>>>>>>> 2d7e1f60

### Added

- Added regression tests for training configs that run on a scheduled workflow.
- Added a test for the pretrained sentiment analysis model.
- Added way for questions from quora dataset to be concatenated like the sequences in the SNLI dataset.

## [v1.1.0rc3](https://github.com/allenai/allennlp-models/releases/tag/v1.1.0rc3) - 2020-08-12

### Fixed

- Fixed `GraphParser.get_metrics` so that it expects a dict from `F1Measure.get_metric`.
- `CopyNet` and `SimpleSeq2Seq` models now work with AMP.
- Made the SST reader a little more strict in the kinds of input it accepts.

## [v1.1.0rc2](https://github.com/allenai/allennlp-models/releases/tag/v1.1.0rc2) - 2020-07-31

### Changed

- Updated to PyTorch 1.6.

### Fixed

- Updated the RoBERTa SST config to make proper use of the CLS token
- Updated RoBERTa SNLI and MNLI pretrained models for latest `transformers` version

### Added

- Added BART model
- Added `ModelCard` and related classes. Added model cards for all the pretrained models.
- Added a field `registered_predictor_name` to `ModelCard`.
- Added a method `load_predictor` to `allennlp_models.pretrained`.
- Added support to multi-layer decoder in simple seq2seq model.


## [v1.1.0rc1](https://github.com/allenai/allennlp-models/releases/tag/v1.1.0rc1) - 2020-07-14


### Fixed

- Updated the BERT SRL model to be compatible with the new huggingface tokenizers.
- `CopyNetSeq2Seq` model now works with pretrained transformers.
- A bug with `NextTokenLM` that caused simple gradient interpreters to fail.
- A bug in `training_config` of `qanet` and `bimpm` that used the old version of `regularizer` and `initializer`.
- The fine-grained NER transformer model did not survive an upgrade of the transformers library, but it is now fixed.
- Fixed many minor formatting issues in docstrings. Docs are now published at [https://docs.allennlp.org/models/](https://docs.allennlp.org/models/).

### Changed

- `CopyNetDatasetReader` no longer automatically adds `START_TOKEN` and `END_TOKEN`
  to the tokenized source. If you want these in the tokenized source, it's up to
  the source tokenizer.

### Added

- Added two models for fine-grained NER
- Added a category for multiple choice models, including a few reference implementations
- Implemented manual distributed sharding for SNLI dataset reader.


## [v1.0.0](https://github.com/allenai/allennlp-models/releases/tag/v1.0.0) - 2020-06-16

No additional note-worthy changes since rc6.

## [v1.0.0rc6](https://github.com/allenai/allennlp-models/releases/tag/v1.0.0rc6) - 2020-06-11

### Changed

- Removed deprecated `"simple_seq2seq"` predictor

### Fixed

- Replaced `deepcopy` of `Instance`s with new `Instance.duplicate()` method.
- A bug where pretrained sentence taggers would fail to be initialized because some of the models
  were not imported.
- A bug in some RC models that would cause mixed precision training to crash when using NVIDIA apex.
- Predictor names were inconsistently switching between dashes and underscores. Now they all use underscores.

### Added

- Added option to SemanticDependenciesDatasetReader to not skip instances that have no arcs, for validation data
- Added a default predictors to several models
- Added sentiment analysis models to pretrained.py
- Added NLI models to pretrained.py

## [v1.0.0rc5](https://github.com/allenai/allennlp-models/releases/tag/v1.0.0rc5) - 2020-05-14

### Changed

- Moved the models into categories based on their format

### Fixed

- Made `transformer_qa` predictor accept JSON input with the keys "question" and "passage" to be consistent with the `reading_comprehension` predictor.

### Added

- `conllu` dependency (previously part of `allennlp`'s dependencies)

## [v1.0.0rc4](https://github.com/allenai/allennlp-models/releases/tag/v1.0.0rc4) - 2020-05-14

We first introduced this `CHANGELOG` after release `v1.0.0rc4`, so please refer to the GitHub release
notes for this and earlier releases.<|MERGE_RESOLUTION|>--- conflicted
+++ resolved
@@ -7,11 +7,6 @@
 
 ## Unreleased
 
-<<<<<<< HEAD
-### Changed
-
-- Updated dataset readers for new API: https://github.com/allenai/allennlp/pull/4497.
-=======
 ### Fixed
 
 - Fixed BART for latest `transformers` version.
@@ -25,7 +20,6 @@
 - Fixed a bug introduced in 1.0 where the SRL model did not reproduce the original result.
 
 ## [v1.1.0rc4](https://github.com/allenai/allennlp-models/releases/tag/v1.1.0rc4) - 2020-08-21
->>>>>>> 2d7e1f60
 
 ### Added
 
