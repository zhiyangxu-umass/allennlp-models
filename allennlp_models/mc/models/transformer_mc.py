import logging
from typing import Dict, List, Optional

import torch
from allennlp.common import cached_transformers
from allennlp.data import Vocabulary
from allennlp.models import Model
from allennlp.modules.transformer import TransformerEmbeddings, TransformerStack, TransformerPooler

logger = logging.getLogger(__name__)


@Model.register("transformer_mc")
class TransformerMC(Model):
    """
    This class implements a multiple choice model patterned after the proposed model in
    [RoBERTa: A Robustly Optimized BERT Pretraining Approach (Liu et al)]
    (https://api.semanticscholar.org/CorpusID:198953378).

    It calculates a score for each sequence on top of the CLS token, and then chooses the alternative
    with the highest score.

    Parameters
    ----------
    vocab : ``Vocabulary``
    transformer_model : ``str``, optional (default=``"roberta-large"``)
        This model chooses the embedder according to this setting. You probably want to make sure this matches the
        setting in the reader.
    """

    def __init__(
        self,
        vocab: Vocabulary,
        transformer_model: str = "roberta-large",
        override_weights_file: Optional[str] = None,
        **kwargs
    ) -> None:
        super().__init__(vocab, **kwargs)
        transformer_kwargs = {
            "model_name": transformer_model,
            "weights_path": override_weights_file
        }
        self.embeddings = TransformerEmbeddings.from_pretrained_module(**transformer_kwargs)
        self.transformer_stack = TransformerStack.from_pretrained_module(**transformer_kwargs)
        self.pooler = TransformerPooler.from_pretrained_module(**transformer_kwargs)

<<<<<<< HEAD
        self.linear_layer = torch.nn.Linear(self.pooler.get_output_dim(), 1)
        self.linear_layer.weight.data.normal_(mean=0.0, std=0.02)
        self.linear_layer.bias.data.zero_()
=======
        self._linear_layer = torch.nn.Linear(self._text_field_embedder.get_output_dim(), 1)
        torch.manual_seed(1234)
        self._linear_layer.weight.data.normal_(mean=0.0, std=0.02)
        self._linear_layer.bias.data.zero_()
>>>>>>> 608a05f4

        self.loss = torch.nn.CrossEntropyLoss()

        from allennlp.training.metrics import CategoricalAccuracy

        self.accuracy = CategoricalAccuracy()

    def forward(  # type: ignore
        self,
        alternatives: Dict[str, torch.Tensor],
        correct_alternative: Optional[torch.IntTensor] = None,
        qid: Optional[List[str]] = None,
    ) -> Dict[str, torch.Tensor]:

        """
        Parameters
        ----------
        alternatives : ``Dict[str, torch.LongTensor]``
            From a ``ListField[TensorTextField]``. Contains a list of alternatives to evaluate for every instance.
        correct_alternative : ``Optional[torch.IntTensor]``
            From an ``IndexField``. Contains the index of the correct answer for every instance.
        qid : `Optional[List[str]]`
            A list of question IDs for the questions being processed now.

        Returns
        -------
        An output dictionary consisting of:
        loss : ``torch.FloatTensor``, optional
            A scalar loss to be optimised. This is only returned when `correct_alternative` is not `None`.
        logits : ``torch.FloatTensor``
            The logits for every possible answer choice
        best_alternative : ``List[int]``
            The index of the highest scoring alternative for every instance in the batch
        """
<<<<<<< HEAD
        batch_size, num_alternatives, seq_length = alternatives["input_ids"].size()

        alternatives = {
            name: t.view(batch_size * num_alternatives, seq_length)
            for name, t in alternatives.items()
        }

        embedded_alternatives = self.embeddings(**alternatives)
        embedded_alternatives = self.transformer_stack(
            embedded_alternatives, alternatives["attention_mask"]
=======
        self.eval()  # DEBUG

        embedded_alternatives = self._text_field_embedder(alternatives, num_wrapping_dims=1)
        flattened_embedded_alternatives = embedded_alternatives.view(
            embedded_alternatives.size(0) * embedded_alternatives.size(1),
            embedded_alternatives.size(2),
            embedded_alternatives.size(3),
        )
        flattened_pooled_alternatives = self._pooler(flattened_embedded_alternatives)
        flattened_logit_alternatives = self._linear_layer(flattened_pooled_alternatives)
        logit_alternatives = flattened_logit_alternatives.view(
            embedded_alternatives.size(0), embedded_alternatives.size(1)
>>>>>>> 608a05f4
        )
        embedded_alternatives = self.pooler(embedded_alternatives.final_hidden_states)
        logits = self.linear_layer(embedded_alternatives)
        logits = logits.view(batch_size, num_alternatives)

        result = {"logits": logits, "best_alternative": logits.argmax(1)}

        if correct_alternative is not None:
            correct_alternative = correct_alternative.squeeze(1)
            result["loss"] = self.loss(logits, correct_alternative)
            self.accuracy(logits, correct_alternative)

        return result

    def get_metrics(self, reset: bool = False) -> Dict[str, float]:
        return {
            "acc": self.accuracy.get_metric(reset),
        }

    default_predictor = "transformer_mc"<|MERGE_RESOLUTION|>--- conflicted
+++ resolved
@@ -2,10 +2,8 @@
 from typing import Dict, List, Optional
 
 import torch
-from allennlp.common import cached_transformers
-from allennlp.data import Vocabulary
+from allennlp.data import Vocabulary, TextFieldTensors
 from allennlp.models import Model
-from allennlp.modules.transformer import TransformerEmbeddings, TransformerStack, TransformerPooler
 
 logger = logging.getLogger(__name__)
 
@@ -33,37 +31,41 @@
         vocab: Vocabulary,
         transformer_model: str = "roberta-large",
         override_weights_file: Optional[str] = None,
+        override_weights_strip_prefix: Optional[str] = None,
         **kwargs
     ) -> None:
         super().__init__(vocab, **kwargs)
-        transformer_kwargs = {
-            "model_name": transformer_model,
-            "weights_path": override_weights_file
-        }
-        self.embeddings = TransformerEmbeddings.from_pretrained_module(**transformer_kwargs)
-        self.transformer_stack = TransformerStack.from_pretrained_module(**transformer_kwargs)
-        self.pooler = TransformerPooler.from_pretrained_module(**transformer_kwargs)
+        from allennlp.modules.text_field_embedders import BasicTextFieldEmbedder
+        from allennlp.modules.token_embedders import PretrainedTransformerEmbedder
+        from allennlp.modules.seq2vec_encoders import BertPooler
 
-<<<<<<< HEAD
-        self.linear_layer = torch.nn.Linear(self.pooler.get_output_dim(), 1)
-        self.linear_layer.weight.data.normal_(mean=0.0, std=0.02)
-        self.linear_layer.bias.data.zero_()
-=======
+        self._text_field_embedder = PretrainedTransformerEmbedder(
+            transformer_model,
+            override_weights_file=override_weights_file,
+            override_weights_strip_prefix=override_weights_strip_prefix,
+        )
+        self._text_field_embedder = BasicTextFieldEmbedder({"tokens": self._text_field_embedder})
+        self._pooler = BertPooler(
+            transformer_model,
+            override_weights_file=override_weights_file,
+            override_weights_strip_prefix=override_weights_strip_prefix,
+            dropout=0.1,
+        )
+
         self._linear_layer = torch.nn.Linear(self._text_field_embedder.get_output_dim(), 1)
         torch.manual_seed(1234)
         self._linear_layer.weight.data.normal_(mean=0.0, std=0.02)
         self._linear_layer.bias.data.zero_()
->>>>>>> 608a05f4
 
-        self.loss = torch.nn.CrossEntropyLoss()
+        self._loss = torch.nn.CrossEntropyLoss()
 
         from allennlp.training.metrics import CategoricalAccuracy
 
-        self.accuracy = CategoricalAccuracy()
+        self._accuracy = CategoricalAccuracy()
 
     def forward(  # type: ignore
         self,
-        alternatives: Dict[str, torch.Tensor],
+        alternatives: TextFieldTensors,
         correct_alternative: Optional[torch.IntTensor] = None,
         qid: Optional[List[str]] = None,
     ) -> Dict[str, torch.Tensor]:
@@ -72,7 +74,7 @@
         Parameters
         ----------
         alternatives : ``Dict[str, torch.LongTensor]``
-            From a ``ListField[TensorTextField]``. Contains a list of alternatives to evaluate for every instance.
+            From a ``ListField[TextField]``. Contains a list of alternatives to evaluate for every instance.
         correct_alternative : ``Optional[torch.IntTensor]``
             From an ``IndexField``. Contains the index of the correct answer for every instance.
         qid : `Optional[List[str]]`
@@ -88,18 +90,6 @@
         best_alternative : ``List[int]``
             The index of the highest scoring alternative for every instance in the batch
         """
-<<<<<<< HEAD
-        batch_size, num_alternatives, seq_length = alternatives["input_ids"].size()
-
-        alternatives = {
-            name: t.view(batch_size * num_alternatives, seq_length)
-            for name, t in alternatives.items()
-        }
-
-        embedded_alternatives = self.embeddings(**alternatives)
-        embedded_alternatives = self.transformer_stack(
-            embedded_alternatives, alternatives["attention_mask"]
-=======
         self.eval()  # DEBUG
 
         embedded_alternatives = self._text_field_embedder(alternatives, num_wrapping_dims=1)
@@ -112,24 +102,20 @@
         flattened_logit_alternatives = self._linear_layer(flattened_pooled_alternatives)
         logit_alternatives = flattened_logit_alternatives.view(
             embedded_alternatives.size(0), embedded_alternatives.size(1)
->>>>>>> 608a05f4
         )
-        embedded_alternatives = self.pooler(embedded_alternatives.final_hidden_states)
-        logits = self.linear_layer(embedded_alternatives)
-        logits = logits.view(batch_size, num_alternatives)
 
-        result = {"logits": logits, "best_alternative": logits.argmax(1)}
+        result = {"logits": logit_alternatives, "best_alternative": logit_alternatives.argmax(1)}
 
         if correct_alternative is not None:
             correct_alternative = correct_alternative.squeeze(1)
-            result["loss"] = self.loss(logits, correct_alternative)
-            self.accuracy(logits, correct_alternative)
+            result["loss"] = self._loss(logit_alternatives, correct_alternative)
+            self._accuracy(logit_alternatives, correct_alternative)
 
         return result
 
     def get_metrics(self, reset: bool = False) -> Dict[str, float]:
         return {
-            "acc": self.accuracy.get_metric(reset),
+            "acc": self._accuracy.get_metric(reset),
         }
 
     default_predictor = "transformer_mc"