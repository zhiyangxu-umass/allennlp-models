--- conflicted
+++ resolved
@@ -3,12 +3,8 @@
 on:
   pull_request:
     branches:
-<<<<<<< HEAD
-    - master
+    - main
     - vision
-=======
-    - main
->>>>>>> 8f18a173
   push:
     branches:
     - main
